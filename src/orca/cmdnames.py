--- conflicted
+++ resolved
@@ -70,21 +70,13 @@
 # then have information about their current context spoken and brailled to them.
 # For example, the information may include the name of the current pushbutton
 # with focus as well as its mnemonic.
-<<<<<<< HEAD
-WHERE_AM_I_BASIC = _("Perform the basic where am I operation")
-=======
 WHERE_AM_I_BASIC = _("Performs the basic Where Am I operation.")
->>>>>>> 71fcb45e
 
 # Translators: the "Where Am I" feature of Orca allows a user to press a key and
 # then have information about their current context spoken and brailled to them.
 # For example, the information may include the name of the current pushbutton
 # with focus as well as its mnemonic.
-<<<<<<< HEAD
-WHERE_AM_I_DETAILED = _("Perform the detailed where am I operation")
-=======
 WHERE_AM_I_DETAILED = _("Performs the detailed Where Am I operation.")
->>>>>>> 71fcb45e
 
 # Translators: This is the description of a dedicated command to speak the
 # current selection / highlighted object(s). For instance, in a text object,

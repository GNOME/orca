# Orca
#
# Copyright 2005-2008 Sun Microsystems Inc.
#
# This library is free software; you can redistribute it and/or
# modify it under the terms of the GNU Library General Public
# License as published by the Free Software Foundation; either
# version 2 of the License, or (at your option) any later version.
#
# This library is distributed in the hope that it will be useful,
# but WITHOUT ANY WARRANTY; without even the implied warranty of
# MERCHANTABILITY or FITNESS FOR A PARTICULAR PURPOSE.  See the GNU
# Library General Public License for more details.
#
# You should have received a copy of the GNU Library General Public
# License along with this library; if not, write to the
# Free Software Foundation, Inc., Franklin Street, Fifth Floor,
# Boston MA  02110-1301 USA.

# [[[TODO: JD - Pylint is giving us a number of errors along these
# lines throughout this file:
#
# E1103:690:Script.presentTableInfo: Instance of 'list' has no
# 'queryTable' member (but some types could not be inferred)
#
# In each case, we're not querying the table interface (or asking
# for the name) of a list, but rather of an accessible. Pylint is
# correct about it's suggestion that it cannot infer types.]]]
#
# pylint: disable-msg=E1103

"""Custom script for StarOffice and OpenOffice."""

__id__        = "$Id$"
__version__   = "$Revision$"
__date__      = "$Date$"
__copyright__ = "Copyright (c) 2005-2008 Sun Microsystems Inc."
__license__   = "LGPL"

import gtk
import pyatspi

import orca.debug as debug
import orca.default as default
import orca.input_event as input_event
import orca.braille as braille
import orca.orca as orca
import orca.orca_state as orca_state
import orca.speech as speech
import orca.settings as settings
import orca.keybindings as keybindings

from orca.orca_i18n import _ # for gettext support
from orca.structural_navigation import StructuralNavigation

from speech_generator import SpeechGenerator
from braille_generator import BrailleGenerator
from formatting import Formatting
from where_am_i import WhereAmI
import script_settings

class Script(default.Script):

    def __init__(self, app):
        """Creates a new script for the given application.

        Arguments:
        - app: the application to create a script for.
        """

        default.Script.__init__(self, app)

        # Initialize variable to None to make pylint happy.
        #
        self.savedEnabledBrailledTextAttributes = None
        self.savedEnabledSpokenTextAttributes = None
        self.speakCellCoordinatesCheckButton = None
        self.savedreadTableCellRow = None

        # Set the debug level for all the methods in this script.
        #
        self.debugLevel = debug.LEVEL_FINEST

        # A handle to the last Writer table or Calc spread sheet cell
        # encountered and its caret offset.
        #
        self.lastCell = [None, -1]

        # The spreadsheet input line.
        #
        self.inputLineForCell = None

        # Dictionaries for the calc dynamic row and column headers.
        #
        self.dynamicColumnHeaders = {}
        self.dynamicRowHeaders = {}

        # The following variables will be used to try to determine if we've
        # already handled this misspelt word (see readMisspeltWord() for
        # more details.

        self.lastTextLength = -1
        self.lastBadWord = ''
        self.lastStartOff = -1
        self.lastEndOff = -1

        # Used to determine whether the caret has moved to a new paragraph.
        #
        self.currentParagraph = None

        # Set the number of retries after a COMM_FAILURE to 1. The default
        # of 5 was not allowing Orca to be responsive in the event of OOo
        # going into crash recovery mode (see bug #397787).
        #
        self.commFailureAttemptLimit = 1

        # Additional default set of text attributes to present to the
        # user. The only difference over the default set in
        # settings.py is to add in "left-margin:" and "right-margin:".
        #
        self.additionalBrailledTextAttributes = \
          " left-margin:0mm; right-margin:0mm;"
        self.additionalSpokenTextAttributes = \
          " left-margin:0mm; right-margin:0mm;"

    def activate(self):
        """Called when this script is activated."""
        self.savedreadTableCellRow = settings.readTableCellRow
        settings.readTableCellRow = False

        self.savedEnabledBrailledTextAttributes = \
            settings.enabledBrailledTextAttributes
        settings.enabledBrailledTextAttributes += \
            self.additionalBrailledTextAttributes

        self.savedEnabledSpokenTextAttributes = \
            settings.enabledSpokenTextAttributes
        settings.enabledSpokenTextAttributes += \
            self.additionalSpokenTextAttributes

        # Account for the differences in how OOo expresses indent and
        # strikethrough.
        #
        settings.enabledBrailledTextAttributes = \
            settings.enabledBrailledTextAttributes.replace(
            "strikethrough:false;",
            "strikethrough:none;")
        settings.enabledSpokenTextAttributes = \
            settings.enabledSpokenTextAttributes.replace(
            "strikethrough:false;",
            "strikethrough:none;")

        settings.enabledBrailledTextAttributes = \
            settings.enabledBrailledTextAttributes.replace(
            "indent:0;",
            "indent:0mm;")
        settings.enabledSpokenTextAttributes = \
            settings.enabledSpokenTextAttributes.replace(
            "indent:0;",
            "indent:0mm;")

    def deactivate(self):
        """Called when this script is deactivated."""
        settings.readTableCellRow = self.savedreadTableCellRow
        settings.enabledBrailledTextAttributes = \
            self.savedEnabledBrailledTextAttributes
        settings.enabledSpokenTextAttributes = \
            self.savedEnabledSpokenTextAttributes

    def getListeners(self):
        """Sets up the AT-SPI event listeners for this script.
        """
        listeners = default.Script.getListeners(self)

        listeners["object:state-changed:focused"]           = \
            self.onStateChanged
        listeners["object:state-changed:sensitive"]         = \
            self.onStateChanged
        listeners["object:state-changed:active"]            = \
            self.onStateChanged
        listeners["object:state-changed:checked"]           = \
            self.onStateChanged

        return listeners

    def getBrailleGenerator(self):
        """Returns the braille generator for this script.
        """
        return BrailleGenerator(self)

    def getSpeechGenerator(self):
        """Returns the speech generator for this script.
        """
        return SpeechGenerator(self)

    def getFormatting(self):
        """Returns the formatting strings for this script."""
        return Formatting(self)

<<<<<<< HEAD
=======
    def getEnabledStructuralNavigationTypes(self):
        """Returns a list of the structural navigation object types
        enabled in this script.
        """

        enabledTypes = [StructuralNavigation.TABLE_CELL]

        return enabledTypes

>>>>>>> 288641a4
    def getWhereAmI(self):
        """Returns the "where am I" class for this script.
        """
        return WhereAmI(self)

    def setupInputEventHandlers(self):
        """Defines InputEventHandler fields for this script that can be
        called by the key and braille bindings. In this particular case,
        we just want to be able to add a handler to return the contents of
        the input line.
        """

        default.Script.setupInputEventHandlers(self)
        self.inputEventHandlers.update(\
            self.structuralNavigation.inputEventHandlers)

        self.inputEventHandlers["speakInputLineHandler"] = \
            input_event.InputEventHandler(
                Script.speakInputLine,
                # Translators: this is the input line of a spreadsheet
                # (i.e., the place where enter formulas)
                #
                _("Speaks the contents of the input line."))

        self.inputEventHandlers["setDynamicColumnHeadersHandler"] = \
            input_event.InputEventHandler(
                Script.setDynamicColumnHeaders,
                # Translators: Orca allows you to dynamically define which
                # row of a spreadsheet or table counts as column headers.
                #
                _("Set the row to use as dynamic column headers " \
                  "when speaking calc cells."))

        self.inputEventHandlers["clearDynamicColumnHeadersHandler"] = \
            input_event.InputEventHandler(
                Script.clearDynamicColumnHeaders,
                # Translators: Orca allows you to dynamically define which
                # row of a spreadsheet or table counts as column headers.
                #
                _("Clears the dynamic column headers."))

        self.inputEventHandlers["setDynamicRowHeadersHandler"] = \
            input_event.InputEventHandler(
                Script.setDynamicRowHeaders,
                # Translators: Orca allows you to dynamically define which
                # column of a spreadsheet or table counts as row headers.
                #
                _("Set the column to use as dynamic row headers " \
                  "to use when speaking calc cells."))

        self.inputEventHandlers["clearDynamicRowHeadersHandler"] = \
            input_event.InputEventHandler(
                Script.clearDynamicRowHeaders,
                # Translators: Orca allows you to dynamically define which
                # column of a spreadsheet or table counts as row headers.
                #
                _("Clears the dynamic row headers"))

    def getKeyBindings(self):
        """Defines the key bindings for this script. Setup the default
        key bindings, then add one in for reading the input line.

        Returns an instance of keybindings.KeyBindings.
        """

        keyBindings = default.Script.getKeyBindings(self)

        keyBindings.add(
            keybindings.KeyBinding(
                "a",
                settings.defaultModifierMask,
                settings.ORCA_MODIFIER_MASK,
                self.inputEventHandlers["speakInputLineHandler"]))

        keyBindings.add(
            keybindings.KeyBinding(
                "r",
                settings.defaultModifierMask,
                settings.ORCA_MODIFIER_MASK,
                self.inputEventHandlers["setDynamicColumnHeadersHandler"],
                1))

        keyBindings.add(
            keybindings.KeyBinding(
                "r",
                settings.defaultModifierMask,
                settings.ORCA_MODIFIER_MASK,
                self.inputEventHandlers["clearDynamicColumnHeadersHandler"],
                2))

        keyBindings.add(
            keybindings.KeyBinding(
                "c",
                settings.defaultModifierMask,
                settings.ORCA_MODIFIER_MASK,
                self.inputEventHandlers["setDynamicRowHeadersHandler"],
                1))

        keyBindings.add(
            keybindings.KeyBinding(
                "c",
                settings.defaultModifierMask,
                settings.ORCA_MODIFIER_MASK,
                self.inputEventHandlers["clearDynamicRowHeadersHandler"],
                2))

        bindings = self.structuralNavigation.keyBindings
        for keyBinding in bindings.keyBindings:
            keyBindings.add(keyBinding)

        return keyBindings

    def getAppPreferencesGUI(self):
        """Return a GtkVBox contain the application unique configuration
        GUI items for the current application.
        """

        vbox = gtk.VBox(False, 0)
        vbox.set_border_width(12)
        gtk.Widget.show(vbox)

        # Checkbox for "Speak spread sheet cell coordinates".
        #
        # Translators: If checked, then Orca will speak the coordinates
        # of the current spread sheet cell. Coordinates are the row and
        # column position within the spread sheet (i.e. A1, B1, C2 ...)
        #
        label = _("Speak spread sheet cell coordinates")
        self.speakCellCoordinatesCheckButton = gtk.CheckButton(label)
        gtk.Widget.show(self.speakCellCoordinatesCheckButton)
        gtk.Box.pack_start(vbox, self.speakCellCoordinatesCheckButton,
                           False, False, 0)
        gtk.ToggleButton.set_active(self.speakCellCoordinatesCheckButton,
                                    script_settings.speakCellCoordinates)

        return vbox

    def setAppPreferences(self, prefs):
        """Write out the application specific preferences lines and set the
        new values.

        Arguments:
        - prefs: file handle for application preferences.
        """

        prefs.writelines("\n")
        script_settings.speakCellCoordinates = \
                 self.speakCellCoordinatesCheckButton.get_active()
        prefix = "orca.scripts.apps.soffice.script_settings"
        prefs.writelines("%s.speakCellCoordinates = %s\n" % \
                         (prefix, script_settings.speakCellCoordinates))

    def getAppState(self):
        """Returns an object that can be passed to setAppState.  This
        object will be use by setAppState to restore any state information
        that was being maintained by the script."""
        return [default.Script.getAppState(self),
                self.dynamicColumnHeaders,
                self.dynamicRowHeaders]

    def setAppState(self, appState):
        """Sets the application state using the given appState object.

        Arguments:
        - appState: an object obtained from getAppState
        """
        try:
            [defaultAppState,
             self.dynamicColumnHeaders,
             self.dynamicRowHeaders] = appState
            default.Script.setAppState(self, defaultAppState)
        except:
            debug.printException(debug.LEVEL_WARNING)

    def isStructuralNavigationCommand(self, inputEvent=None):
        """Checks to see if the inputEvent was a structural navigation
        command. This is necessary to prevent double-presentation of
        items. [[[TODO - JD: Perhaps this should be moved to default.py]]]

        Arguments:
        - inputEvent: The input event to examine. If none is provided,
          orca_state.lastInputEvent will be used.

        Returns True if inputEvent is a structural navigation command
        enabled in this script.
        """

        inputEvent = inputEvent or orca_state.lastInputEvent
        if isinstance(inputEvent, input_event.KeyboardEvent):
            if self.structuralNavigation.keyBindings.\
                    getInputHandler(inputEvent):
                return True

        return False

    def isReadOnlyTextArea(self, obj):
        """Returns True if obj is a text entry area that is read only."""
        state = obj.getState()
        readOnly = obj.getRole() == pyatspi.ROLE_TEXT \
                   and state.contains(pyatspi.STATE_FOCUSABLE) \
                   and not state.contains(pyatspi.STATE_EDITABLE)
        debug.println(debug.LEVEL_ALL,
                      "soffice.script.py:isReadOnlyTextArea=%s for %s" \
                      % (readOnly, debug.getAccessibleDetails(obj)))
        return readOnly

    def adjustForWriterTable(self, obj):
        """Check to see if we are in Writer, where the object with focus
        is a paragraph, and the parent is the table cell. If it is, then,
        return the parent table cell otherwise return the current object.

        Arguments:
        - obj: the accessible object to check.

        Returns parent table cell (if in a Writer table ) or the current
        object.
        """

        if obj.getRole() == pyatspi.ROLE_PARAGRAPH and \
           obj.parent.getRole() == pyatspi.ROLE_TABLE_CELL:
            return obj.parent
        else:
            return obj

    def getTable(self, obj):
        """Get the table that this table cell is in.

        Arguments:
        - obj: the table cell.

        Return the table that this table cell is in, or None if this object
        isn't in a table.
        """

        table = None
        obj = self.adjustForWriterTable(obj)
        if obj.getRole() == pyatspi.ROLE_TABLE_CELL and obj.parent:
            try:
                table = obj.parent.queryTable()
            except NotImplementedError:
                pass

        return table

    def getDynamicColumnHeaderCell(self, obj, column):
        """Given a table cell, return the dynamic column header cell
        associated with it.

        Arguments:
        - obj: the table cell.
        - column: the column that this dynamic header is on.

        Return the dynamic column header cell associated with the given
        table cell.
        """

        obj = self.adjustForWriterTable(obj)
        accCell = None
        parent = obj.parent
        try:
            parentTable = parent.queryTable()
        except NotImplementedError:
            parentTable = None

        if parent and parentTable:
            index = self.getCellIndex(obj)
            row = parentTable.getRowAtIndex(index)
            accCell = parentTable.getAccessibleAt(row, column)

        return accCell

    def getDynamicRowHeaderCell(self, obj, row):
        """Given a table cell, return the dynamic row header cell
        associated with it.

        Arguments:
        - obj: the table cell.
        - row: the row that this dynamic header is on.

        Return the dynamic row header cell associated with the given
        table cell.
        """

        obj = self.adjustForWriterTable(obj)
        accCell = None
        parent = obj.parent
        try:
            parentTable = parent.queryTable()
        except NotImplementedError:
            parentTable = None

        if parent and parentTable:
            index = self.getCellIndex(obj)
            column = parentTable.getColumnAtIndex(index)
            accCell = parentTable.getAccessibleAt(row, column)

        return accCell

    def locateInputLine(self, obj):
        """Return the spread sheet input line. This only needs to be found
        the very first time a spread sheet table cell gets focus. We use the
        table cell to work back up the component hierarchy until we have found
        the common panel that both it and the input line reside in. We then
        use that as the base component to search for a component which has a
        paragraph role. This will be the input line.

        Arguments:
        - obj: the spread sheet table cell that has just got focus.

        Returns the spread sheet input line component.
        """

        inputLine = None
        panel = obj.parent.parent.parent.parent
        if panel and panel.getRole() == pyatspi.ROLE_PANEL:
            allParagraphs = self.findByRole(panel, pyatspi.ROLE_PARAGRAPH)
            if len(allParagraphs) == 1:
                inputLine = allParagraphs[0]
            else:
                debug.println(debug.LEVEL_SEVERE,
                    "StarOffice: locateInputLine: incorrect paragraph count.")
        else:
            debug.println(debug.LEVEL_SEVERE,
                  "StarOffice: locateInputLine: couldn't find common panel.")

        return inputLine

    def getSpreadSheetRowRange(self, obj):
        """If this is spread sheet cell, return the start and end indices
        of the spread sheet cells for the table that obj is in. Otherwise
        return the complete range (0, parentTable.nColumns).

        Arguments:
        - obj: a spread sheet table cell.

        Returns the start and end table cell indices.
        """

        parent = obj.parent
        try:
            parentTable = parent.queryTable()
        except NotImplementedError:
            parentTable = None

        startIndex = 0
        endIndex = parentTable.nColumns

        if self.isSpreadSheetCell(obj):
            extents = parent.queryComponent().getExtents(pyatspi.DESKTOP_COORDS)
            y = extents.y
            leftX = extents.x + 1
            leftCell = \
                parent.queryComponent().getAccessibleAtPoint(leftX, y, 0)
            if leftCell:
                table = leftCell.parent.queryTable()
                index = self.getCellIndex(leftCell)
                startIndex = table.getColumnAtIndex(index)

            rightX = extents.x + extents.width - 1
            rightCell = \
                parent.queryComponent().getAccessibleAtPoint(rightX, y, 0)
            if rightCell:
                table = rightCell.parent.queryTable()
                index = self.getCellIndex(rightCell)
                endIndex = table.getColumnAtIndex(index)

        return [startIndex, endIndex]

    def isSpreadSheetCell(self, obj, startFromTable=False):
        """Return an indication of whether the given obj is a spread sheet
        table cell.

        Arguments:
        - obj: the object to check.
        - startFromTable: if True, then the component hierarchy check should
                          start from a table (as opposed to a table cell).

        Returns True if this is a table cell, False otherwise.
        """

        if not startFromTable:
            obj = obj.parent

        try:
            table = obj.queryTable()
        except:
            return False
        else:
            return table.nRows == 65536

    def isDesiredFocusedItem(self, obj, rolesList):
        """Called to determine if the given object and it's hierarchy of
           parent objects, each have the desired roles.

           This is an override because of bugs in OOo's child/parent symmetry.
           See Script._getParent().

        Arguments:
        - obj: the accessible object to check.
        - rolesList: the list of desired roles for the components and the
          hierarchy of its parents.

        Returns True if all roles match.
        """
        current = obj
        for role in rolesList:
            if current is None:
                return False

            if not isinstance(role, list):
                role = [role]

            if isinstance(role[0], str):
                current_role = current.getRoleName()
            else:
                current_role = current.getRole()

            if not current_role in role:
                return False

            current = self._getParent(current)

        return True

    def printHierarchy(self, root, ooi, indent="",
                       onlyShowing=True, omitManaged=True):
        """Prints the accessible hierarchy of all children

        This is an override because of bugs in OOo's child/parent symmetry.
        See Script._getParent().

        Arguments:
        -indent:      Indentation string
        -root:        Accessible where to start
        -ooi:         Accessible object of interest
        -onlyShowing: If True, only show children painted on the screen
        -omitManaged: If True, omit children that are managed descendants
        """

        if not root:
            return

        if root == ooi:
            print indent + "(*)", debug.getAccessibleDetails(root)
        else:
            print indent + "+-", debug.getAccessibleDetails(root)

        rootManagesDescendants = root.getState().contains( \
                                      pyatspi.STATE_MANAGES_DESCENDANTS)

        for child in root:
            if child == root:
                print indent + "  " + "WARNING CHILD == PARENT!!!"
            elif not child:
                print indent + "  " + "WARNING CHILD IS NONE!!!"
            elif self._getParent(child) != root:
                print indent + "  " + "WARNING CHILD.PARENT != PARENT!!!"
            else:
                paint = (not onlyShowing) or (onlyShowing and \
                         child.getState().contains(pyatspi.STATE_SHOWING))
                paint = paint \
                        and ((not omitManaged) \
                             or (omitManaged and not rootManagesDescendants))

                if paint:
                    self.printHierarchy(child,
                                        ooi,
                                        indent + "  ",
                                        onlyShowing,
                                        omitManaged)

    def _getParent(self, obj):
        """This method gets a node's parent will be doubly linked.
        See bugs:
        http://www.openoffice.org/issues/show_bug.cgi?id=78117
        http://bugzilla.gnome.org/show_bug.cgi?id=489490
        """
        parent = obj.parent
        if parent and parent.getRole() in (pyatspi.ROLE_ROOT_PANE,
                                           pyatspi.ROLE_DIALOG):
            app = obj.getApplication()
            for frame in app:
                if frame.childCount < 1 or \
                      frame[0].getRole() not in (pyatspi.ROLE_ROOT_PANE,
                                                 pyatspi.ROLE_OPTION_PANE):
                    continue
                root_pane = frame[0]
                if obj in root_pane:
                    return root_pane
        return parent

    def presentTableInfo(self, oldFocus, newFocus):
        """Presents information relevant to a table that was just entered
        (primarily) or exited.

        Arguments:
        - oldFocus: the first accessible to check (usually the previous
          locusOfFocus)
        - newFocus: the second accessible to check (usually the current
          locusOfFocus)

        Returns True if table info was presented.
        """

        oldAncestor = self.getAncestor(oldFocus,
                                       [pyatspi.ROLE_TABLE,
                                        pyatspi.ROLE_UNKNOWN,
                                        pyatspi.ROLE_DOCUMENT_FRAME],
                                       [pyatspi.ROLE_FRAME])
        newAncestor = self.getAncestor(newFocus,
                                       [pyatspi.ROLE_TABLE,
                                        pyatspi.ROLE_UNKNOWN,
                                        pyatspi.ROLE_DOCUMENT_FRAME],
                                       [pyatspi.ROLE_FRAME])

        if not (oldAncestor and newAncestor):
            # At least one of the objects not only is not in a table, but is
            # is not in a document either.
            #
            return False
        elif self.isSpreadSheetCell(oldAncestor, True) \
             or self.isSpreadSheetCell(newAncestor, True):
            # One or both objects is a table in a spreadsheet; we just want
            # to handle tables in documents (definitely Writer; maybe also
            # Impress).
            #
            return False

        try:
            oldTable = oldAncestor.queryTable()
        except:
            oldTable = None

        try:
            newTable = newAncestor.queryTable()
        except:
            newTable = None

        if oldTable == newTable == None:
            # We're in a document, but apparently have not entered or left
            # a table.
            #
            return False

        if not self.isSameObject(oldAncestor, newAncestor):
            if oldTable:
                # We've left a table.  Announce this fact.
                #
                speech.speak(_("leaving table."))
            if newTable:
                # We've entered a table.  Announce the dimensions.
                #
                line = _("table with %d rows and %d columns.") % \
                        (newTable.nRows, newTable.nColumns)
                speech.speak(line)

        if not newTable:
            self.lastCell = [None, -1]
            return True

        cell = self.getAncestor(newFocus,
                                [pyatspi.ROLE_TABLE_CELL],
                                [pyatspi.ROLE_TABLE])
        if not cell or self.lastCell[0] == cell:
            # If we haven't found a cell, who knows what's going on? If
            # the cell is the same as our last location, odds are that
            # there are multiple paragraphs in this cell and a focus:
            # and/or object:state-changed:focused event was emitted.
            # If we haven't changed cells, we'll just treat this as any
            # other paragraph and let the caret-moved events do their
            # thing.
            #
            return (cell != None)

        self.updateBraille(cell)
        utterances = self.speechGenerator.getSpeech(cell)
        # [[[TODO: WDW - need to make sure assumption about utterances[0]
        # is still correct with the new speech generator stuff.]]]
        #
        if not len(utterances[0]) and self.speakBlankLine(newFocus):
            # Translators: "blank" is a short word to mean the
            # user has navigated to an empty line.
            #
            speech.speak(_("blank"), None, False)
        else:
            speech.speak(utterances)

        if not settings.readTableCellRow:
            self.speakCellName(cell.name)

        try:
            text = newFocus.queryText()
        except:
            offset = -1
        else:
            offset = text.caretOffset

        self.lastCell = [cell, offset]
        index = self.getCellIndex(cell)
        column = newTable.getColumnAtIndex(index)
        self.pointOfReference['lastColumn'] = column
        row = newTable.getRowAtIndex(index)
        self.pointOfReference['lastRow'] = row

        return True

    def speakInputLine(self, inputEvent):
        """Speak the contents of the spread sheet input line (assuming we
        have a handle to it - generated when we first focus on a spread
        sheet table cell.

        This will be either the contents of the table cell that has focus
        or the formula associated with it.

        Arguments:
        - inputEvent: if not None, the input event that caused this action.
        """

        debug.println(self.debugLevel, "StarOffice.speakInputLine.")

        # Check to see if the current focus is a table cell.
        #
        if self.isSpreadSheetCell(orca_state.locusOfFocus):
            try:
                if self.inputLineForCell and self.inputLineForCell.queryText():
                    inputLine = self.getText(self.inputLineForCell, 0, -1)
                    if not inputLine:
                        # Translators: this is used to announce that the
                        # current input line in a spreadsheet is blank/empty.
                        #
                        inputLine = _("empty")
                    debug.println(self.debugLevel,
                        "StarOffice.speakInputLine: contents: %s" % inputLine)
                    speech.speak(inputLine)
            except NotImplementedError:
                pass

    def getTableRow(self, cell):
        """Get the row number in the table that this table cell is on.

        Arguments:
        - cell: the table cell to get the row number for.

        Return the row number that this table cell is on, or None if
        this isn't a table cell.
        """

        row = None
        cell = self.adjustForWriterTable(cell)
        if cell.getRole() == pyatspi.ROLE_TABLE_CELL:
            parent = cell.parent
            try:
                parentTable = parent.queryTable()
            except NotImplementedError:
                parentTable = None

            if parent and parentTable:
                index = self.getCellIndex(cell)
                row = parentTable.getRowAtIndex(index)

        return row

    def getTableColumn(self, cell):
        """Get the column number in the table that this table cell is on.

        Arguments:
        - cell: the table cell to get the column number for.

        Return the column number that this table cell is on, or None if
        this isn't a table cell.
        """

        column = None
        cell = self.adjustForWriterTable(cell)
        if cell.getRole() == pyatspi.ROLE_TABLE_CELL:
            parent = cell.parent
            try:
                parentTable = parent.queryTable()
            except NotImplementedError:
                parentTable = None

            if parent and parentTable:
                index = self.getCellIndex(cell)
                column = parentTable.getColumnAtIndex(index)

        return column

    def setDynamicColumnHeaders(self, inputEvent):
        """Set the row for the dynamic header columns to use when speaking
        calc cell entries. In order to set the row, the user should first set
        focus to the row that they wish to define and then press Insert-r.

        Once the user has defined the row, it will be used to first speak
        this header when moving between columns.

        Arguments:
        - inputEvent: if not None, the input event that caused this action.
        """

        debug.println(self.debugLevel, "StarOffice.setDynamicColumnHeaders.")

        table = self.getTable(orca_state.locusOfFocus)
        if table:
            row = self.getTableRow(orca_state.locusOfFocus)
            self.dynamicColumnHeaders[table] = row
            # Translators: Orca allows you to dynamically define which
            # row of a spreadsheet or table counts as column headers.
            #
            line = _("Dynamic column header set for row %d") % (row+1)
            speech.speak(line)
            braille.displayMessage(line)

        return True

    def clearDynamicColumnHeaders(self, inputEvent):
        """Clear the dynamic header column.

        Arguments:
        - inputEvent: if not None, the input event that caused this action.
        """

        debug.println(self.debugLevel, "StarOffice.clearDynamicColumnHeaders.")

        table = self.getTable(orca_state.locusOfFocus)
        if table:
            row = self.getTableRow(orca_state.locusOfFocus)
            try:
                del self.dynamicColumnHeaders[table]
                # Translators: Orca allows you to dynamically define which
                # row of a spreadsheet or table counts as column headers.
                #
                line = _("Dynamic column header cleared.")
                speech.stop()
                speech.speak(line)
                braille.displayMessage(line)
            except:
                pass

        return True

    def columnConvert(self, column):
        """ Convert a spreadsheet column into it's column label

        Arguments:
        - column: the column number to convert.

        Returns a string representing the spread sheet column.
        """

        base26 = "ABCDEFGHIJKLMNOPQRSTUVWXYZ"

        if column <= len(base26):
            return base26[column-1]

        res = ""
        while column > 0:
            digit = column % len(base26)
            res = " " + base26[digit-1] + res
            column /= len(base26)

        return res

    def setDynamicRowHeaders(self, inputEvent):
        """Set the column for the dynamic header rows to use when speaking
        calc cell entries. In order to set the column, the user should first
        set focus to the column that they wish to define and then press
        Insert-c.

        Once the user has defined the column, it will be used to first speak
        this header when moving between rows.

        Arguments:
        - inputEvent: if not None, the input event that caused this action.
        """

        debug.println(self.debugLevel, "StarOffice.setDynamicRowHeaders.")

        table = self.getTable(orca_state.locusOfFocus)
        if table:
            column = self.getTableColumn(orca_state.locusOfFocus)
            self.dynamicRowHeaders[table] = column
            # Translators: Orca allows you to dynamically define which
            # column of a spreadsheet or table counts as row headers.
            #
            line = _("Dynamic row header set for column %s") \
                   % self.columnConvert(column+1)
            speech.speak(line)
            braille.displayMessage(line)

        return True

    def clearDynamicRowHeaders(self, inputEvent):
        """Clear the dynamic row headers.

        Arguments:
        - inputEvent: if not None, the input event that caused this action.
        """

        debug.println(self.debugLevel, "StarOffice.clearDynamicRowHeaders.")

        table = self.getTable(orca_state.locusOfFocus)
        if table:
            column = self.getTableColumn(orca_state.locusOfFocus)
            try:
                del self.dynamicRowHeaders[table]
                # Translators: Orca allows you to dynamically define which
                # column of a spreadsheet or table counts as row headers.
                #
                line = _("Dynamic row header cleared.")
                speech.stop()
                speech.speak(line)
                braille.displayMessage(line)
            except:
                pass

        return True

    def readMisspeltWord(self, event, pane):
        """Speak/braille the current misspelt word plus its context.
           The spell check dialog contains a "paragraph" which shows the
           context for the current spelling mistake. After speaking/brailling
           the default action for this component, that a selection of the
           surronding text from that paragraph with the misspelt word is also
           spoken.

        Arguments:
        - event: the event.
        - pane: the option pane in the spell check dialog.

        Returns True if this is the spell check dialog (whether we actually
        wind up reading the word or not).
        """

        paragraph = self.findByRole(pane, pyatspi.ROLE_PARAGRAPH)

        # If there is not exactly one paragraph, this isn't the spellcheck
        # dialog.
        #
        if len(paragraph) != 1:
            return False

        # If there's not any text displayed in the paragraph, this isn't
        # the spellcheck dialog.
        #
        try:
            text = paragraph[0].queryText()
        except:
            return False
        else:
            textLength = text.characterCount
            if not textLength:
                return False

        # If the text here is not editable, this isn't the spellcheck
        # dialog.
        #
        if not paragraph[0].getState().contains(pyatspi.STATE_EDITABLE):
            return False

        # Determine which word is the misspelt word. This word will have
        # non-default text attributes associated with it.
        #
        startFound = False
        startOff = 0
        endOff = textLength
        for i in range(0, textLength):
            attributes = text.getAttributes(i)
            if len(attributes[0]) != 0:
                if not startFound:
                    startOff = i
                    startFound = True
            else:
                if startFound:
                    endOff = i
                    break

        if not startFound:
            # If there are no text attributes in this paragraph, this isn't
            # the spellcheck dialog.
            #
            return False

        badWord = self.getText(paragraph[0], startOff, endOff - 1)

        # Note that we often get two or more of these focus or property-change
        # events each time there is a new misspelt word. We extract the
        # length of the line of text, the misspelt word, the start and end
        # offsets for that word and compare them against the values saved
        # from the last time this routine was called. If they are the same
        # then we ignore it.
        #
        debug.println(self.debugLevel, \
            "StarOffice.readMisspeltWord: type=%s  word=%s(%d,%d)  len=%d" % \
            (event.type, badWord, startOff, endOff, textLength))

        if (textLength == self.lastTextLength) and \
           (badWord == self.lastBadWord) and \
           (startOff == self.lastStartOff) and \
           (endOff == self.lastEndOff):
            return True

        # Create a list of all the words found in the misspelt paragraph.
        #
        text = self.getText(paragraph[0], 0, -1)
        allTokens = text.split()
        self.speakMisspeltWord(allTokens, badWord)

        # Save misspelt word information for comparison purposes next
        # time around.
        #
        self.lastTextLength = textLength
        self.lastBadWord = badWord
        self.lastStartOff = startOff
        self.lastEndOff = endOff

        return True

    def endOfLink(self, obj, word, startOffset, endOffset):
        """Return an indication of whether the given word contains the
           end of a hypertext link.

        Arguments:
        - obj: an Accessible object that implements the AccessibleText
               interface
        - word: the word to check
        - startOffset: the start offset for this word
        - endOffset: the end offset for this word

        Returns True if this word contains the end of a hypertext link.
        """

        nLinks = obj.queryHypertext().getNLinks()
        links = []
        for i in range(0, nLinks):
            links.append(obj.queryHypertext().getLink(i))

        for link in links:
            if link.endIndex > startOffset and \
               link.endIndex <= endOffset:
                return True

        return False

    def sayWriterWord(self, obj, word, startOffset, endOffset):
        """Speaks the given word in the appropriate voice. If this word is
        a hypertext link and it is also at the end offset for one of the
        links, then the word "link" is also spoken.

        Arguments:
        - obj: an Accessible object that implements the AccessibleText
               interface
        - word: the word to speak
        - startOffset: the start offset for this word
        - endOffset: the end offset for this word
        """

        voices = settings.voices

        for i in range(startOffset, endOffset):
            if self.getLinkIndex(obj, i) >= 0:
                voice = voices[settings.HYPERLINK_VOICE]
                break
            elif word.isupper():
                voice = voices[settings.UPPERCASE_VOICE]
            else:
                voice = voices[settings.DEFAULT_VOICE]

        speech.speak(word, voice)
        if self.endOfLink(obj, word, startOffset, endOffset):
            speech.speak(_("link"))

    def isSetupDialog(self, obj):
        """ Check to see if this object is in the Setup dialog by walking
        back up the object hierarchy until we get to the dialog object and
        checking to see if it has a name that starts with "Welcome to
        StarOffice".

        Arguments:
        - obj: an Accessible object that implements the AccessibleText
               interface

        Returns an indication of whether this object is in the Setup dialog.
        """

        found = False
        while obj and obj.getRole() != pyatspi.ROLE_APPLICATION:
            # Translators: this is the title of the window that
            # you get when starting StarOffice.  The translated
            # form has to match what StarOffice/OpenOffice is
            # using.  We hate keying off stuff like this, but
            # we're forced to do so in this case.
            #
            if obj.getRole() == pyatspi.ROLE_DIALOG and \
                (obj.name and obj.name.startswith(_("Welcome to StarOffice"))):
                debug.println(self.debugLevel,
                              "StarOffice.isSetupDialog: True.")
                found = True

            obj = obj.parent

        return found

    def speakSetupLabel(self, label):
        """Speak this Setup dialog label.

        Arguments:
        - label: the Setup dialog Label.
        """

        text = self.getDisplayedText(label)
        if text:
            speech.speak(text)

    def handleSetupPanel(self, panel):
        """Find all the labels in this Setup panel and speak them.

        Arguments:
        - panel: the Setup panel.
        """

        allLabels = self.findByRole(panel, pyatspi.ROLE_LABEL)
        for label in allLabels:
            self.speakSetupLabel(label)

    def __isAvailableFieldsPanel(self, event):
        """If we are in the sbase Table Wizard, try to reduce the numerous
        utterances of "Available fields panel". See bug #465087 for more
        details.

        Arguments:
        - event: the object state change event.
        """

        # Translators: this represents a match with the name of the
        # "Available fields" list in the Tables wizard dialog in the
        # the OOo oobase database application. We're looking for the
        # accessible object name starting with "Available fields".
        # We really try to avoid doing this kind of thing, but
        # sometimes it is necessary and we apologize.
        #
        panelName = _("Available fields")

        isPanel = False
        if event.type == "object:state-changed:focused":
            rolesList = [pyatspi.ROLE_PANEL,
                         pyatspi.ROLE_SCROLL_PANE,
                         pyatspi.ROLE_PANEL,
                         pyatspi.ROLE_OPTION_PANE,
                         pyatspi.ROLE_DIALOG,
                         pyatspi.ROLE_APPLICATION]
            if self.isDesiredFocusedItem(event.source, rolesList):
                tmp = event.source.parent.parent
                if tmp.name.startswith(panelName):
                    isPanel = True

            if not isPanel:
                rolesList = [pyatspi.ROLE_SCROLL_PANE,
                             pyatspi.ROLE_PANEL,
                             pyatspi.ROLE_OPTION_PANE,
                             pyatspi.ROLE_DIALOG,
                             pyatspi.ROLE_APPLICATION]
                if self.isDesiredFocusedItem(event.source, rolesList):
                    if event.source.parent.name.startswith(panelName):
                        isPanel = True

            if not isPanel:
                rolesList = [pyatspi.ROLE_PANEL,
                             pyatspi.ROLE_OPTION_PANE,
                             pyatspi.ROLE_DIALOG,
                             pyatspi.ROLE_APPLICATION]
                if self.isDesiredFocusedItem(event.source, rolesList):
                    if event.source.name.startswith(panelName):
                        isPanel = True

        return isPanel

    def _speakWriterText(self, event, textToSpeak):
        """Called to speak the current line or paragraph of Writer text.

        Arguments:
        - event: the Event
        - textToSpeak: the text to speak
        """

        if not textToSpeak and event and self.speakBlankLine(event.source):
            # Translators: "blank" is a short word to mean the
            # user has navigated to an empty line.
            #
            speech.speak(_("blank"), None, False)

        # Check to see if there are any hypertext links in this paragraph.
        # If no, then just speak the whole line. Otherwise, split the text
        # to speak into words and call sayWriterWord() to speak that token
        # in the appropriate voice.
        #
        try:
            hypertext = event.source.queryHypertext()
        except NotImplementedError:
            hypertext = None

        if not hypertext or (hypertext.getNLinks() == 0):
            if settings.enableSpeechIndentation:
                self.speakTextIndentation(event.source,
                                          textToSpeak.encode("UTF-8"))
            speech.speak(textToSpeak.encode("UTF-8"), None, False)
        else:
            started = False
            startOffset = 0
            for i in range(0, len(textToSpeak)):
                if textToSpeak[i] == ' ':
                    if started:
                        endOffset = i
                        self.sayWriterWord(event.source,
                            textToSpeak[startOffset:endOffset+1].encode( \
                                                                "UTF-8"),
                            startOffset, endOffset)
                        startOffset = i
                        started = False
                else:
                    if not started:
                        startOffset = i
                        started = True

            if started:
                endOffset = len(textToSpeak)
                self.sayWriterWord(event.source,
                    textToSpeak[startOffset:endOffset].encode("UTF-8"),
                    startOffset, endOffset)

    def locusOfFocusChanged(self, event, oldLocusOfFocus, newLocusOfFocus):
        """Called when the visual object with focus changes.

        Arguments:
        - event: if not None, the Event that caused the change
        - oldLocusOfFocus: Accessible that is the old locus of focus
        - newLocusOfFocus: Accessible that is the new locus of focus
        """

        brailleGen = self.brailleGenerator

        debug.printObjectEvent(self.debugLevel,
                               event,
                               debug.getAccessibleDetails(event.source))

        # self.printAncestry(event.source)

        # Check to see if this is this is for the find command. See
        # comment #18 of bug #354463.
        #
        if self.findCommandRun and \
           event.type.startswith("object:state-changed:focused"):
            self.findCommandRun = False
            self.find()
            return

        # We always automatically go back to focus tracking mode when
        # the focus changes.
        #
        if self.flatReviewContext:
            self.toggleFlatReviewMode()

        # If we are inside a paragraph inside a table cell (in Writer),
        # then speak/braille that parent table cell (see bug #382415).
        # Also announce that a table has been entered or left.
        #
        if event.source.getRole() == pyatspi.ROLE_PARAGRAPH:
            if self.presentTableInfo(oldLocusOfFocus, newLocusOfFocus):
                return

            rolesList = [pyatspi.ROLE_PARAGRAPH,
                         [pyatspi.ROLE_UNKNOWN, pyatspi.ROLE_DOCUMENT_FRAME],
                         pyatspi.ROLE_SCROLL_PANE,
                         pyatspi.ROLE_PANEL,
                         pyatspi.ROLE_ROOT_PANE,
                         pyatspi.ROLE_FRAME]
            if self.isDesiredFocusedItem(event.source, rolesList):
                debug.println(self.debugLevel,
                   "StarOffice.locusOfFocusChanged - Writer: text paragraph.")

                result = self.getTextLineAtCaret(event.source)
                textToSpeak = result[0].decode("UTF-8")
                self._speakWriterText(event, textToSpeak)
                braille.displayRegions(\
                    brailleGen.getBrailleRegions(event.source))
                return

        # Check to see if the object that just got focus is in the Setup
        # dialog. If it is, then check for a variety of scenerios.
        #
        if self.isSetupDialog(event.source):

            # Check for 1. License Agreement: Scroll Down button.
            #
            rolesList = [pyatspi.ROLE_PUSH_BUTTON,
                         pyatspi.ROLE_PANEL,
                         pyatspi.ROLE_OPTION_PANE,
                         pyatspi.ROLE_DIALOG,
                         pyatspi.ROLE_APPLICATION]
            if self.isDesiredFocusedItem(event.source, rolesList):
                debug.println(self.debugLevel,
                    "StarOffice.locusOfFocusChanged - Setup dialog: " \
                    + "License Agreement screen: Scroll Down button.")
                self.handleSetupPanel(event.source.parent)
                speech.speak(_("Note that the Scroll Down button has " \
                               "to be pressed numerous times."))

            # Check for 2. License Agreement: Accept button.
            #
            rolesList = [pyatspi.ROLE_UNKNOWN,
                         pyatspi.ROLE_SCROLL_PANE,
                         pyatspi.ROLE_PANEL,
                         pyatspi.ROLE_OPTION_PANE,
                         pyatspi.ROLE_DIALOG,
                         pyatspi.ROLE_APPLICATION]
            if self.isDesiredFocusedItem(event.source, rolesList):
                debug.println(self.debugLevel,
                    "StarOffice.locusOfFocusChanged - Setup dialog: " \
                    + "License Agreement screen: accept button.")
                speech.speak( \
                    _("License Agreement Accept button now has focus."))

            # Check for 3. Personal Data: Transfer Personal Data check box.
            #
            rolesList = [pyatspi.ROLE_CHECK_BOX,
                         pyatspi.ROLE_PANEL,
                         pyatspi.ROLE_OPTION_PANE,
                         pyatspi.ROLE_DIALOG,
                         pyatspi.ROLE_APPLICATION]
            if self.isDesiredFocusedItem(event.source, rolesList):
                debug.println(self.debugLevel,
                    "StarOffice.locusOfFocusChanged - Setup dialog: " \
                    + "Personal Data: Transfer Personal Data check box.")
                self.handleSetupPanel(event.source.parent)

            # Check for 4. User name: First Name text field.
            #
            rolesList = [pyatspi.ROLE_TEXT,
                         pyatspi.ROLE_PANEL,
                         pyatspi.ROLE_OPTION_PANE,
                         pyatspi.ROLE_DIALOG,
                         pyatspi.ROLE_APPLICATION]
            # Translators: this is the name of the field in the StarOffice
            # setup dialog that is asking for the first name of the user.
            # The translated form has to match what StarOffice/OpenOffice
            # is using.  We hate keying off stuff like this, but we're
            # forced to in this case.
            #
            if self.isDesiredFocusedItem(event.source, rolesList) and \
               event.source.name == _("First name"):
                debug.println(self.debugLevel,
                    "StarOffice.locusOfFocusChanged - Setup dialog: " \
                    + "User name: First Name text field.")

                # Just speak the informative labels at the top of the panel
                # (and not the ones that have LABEL_FOR relationships).
                #
                panel = event.source.parent
                allLabels = self.findByRole(panel, pyatspi.ROLE_LABEL)
                for label in allLabels:
                    relations = label.getRelationSet()
                    hasLabelFor = False
                    for relation in relations:
                        if relation.getRelationType() \
                               == pyatspi.RELATION_LABEL_FOR:
                            hasLabelFor = True
                    if not hasLabelFor:
                        self.speakSetupLabel(label)

            # Check for 5. Registration: Register Now radio button.
            #
            rolesList = [pyatspi.ROLE_RADIO_BUTTON,
                         pyatspi.ROLE_PANEL,
                         pyatspi.ROLE_OPTION_PANE,
                         pyatspi.ROLE_DIALOG,
                         pyatspi.ROLE_APPLICATION]
            if self.isDesiredFocusedItem(event.source, rolesList):
                debug.println(self.debugLevel,
                    "StarOffice.locusOfFocusChanged - Setup dialog: " \
                    + "Registration: Register Now radio button.")
                self.handleSetupPanel(event.source.parent)

        # Check to see if we are editing a spread sheet cell. If so, just
        # return to avoid uttering something like "Paragraph 0 paragraph".
        #
        rolesList = [pyatspi.ROLE_PARAGRAPH,
                     [pyatspi.ROLE_PANEL, pyatspi.ROLE_EXTENDED],
                     [pyatspi.ROLE_UNKNOWN, pyatspi.ROLE_DOCUMENT_FRAME],
                     pyatspi.ROLE_SCROLL_PANE,
                     pyatspi.ROLE_PANEL,
                     pyatspi.ROLE_ROOT_PANE,
                     pyatspi.ROLE_FRAME,
                     pyatspi.ROLE_APPLICATION]
        if self.isDesiredFocusedItem(event.source, rolesList):
            debug.println(self.debugLevel, "StarOffice.locusOfFocusChanged - " \
                          + "Calc: cell editor.")
            return

        # Check to see if the focus has just moved to the Name Box combo
        # box in Calc. If so, then replace the non-existent name with a
        # simple one before falling through and calling the default
        # locusOfFocusChanged method, which in turn will result in our
        # _getSpeechForComboBox() method being called.
        #
        rolesList = [pyatspi.ROLE_LIST,
                     pyatspi.ROLE_COMBO_BOX,
                     pyatspi.ROLE_TOOL_BAR,
                     pyatspi.ROLE_PANEL,
                     pyatspi.ROLE_ROOT_PANE,
                     pyatspi.ROLE_FRAME,
                     pyatspi.ROLE_APPLICATION]

        if self.isDesiredFocusedItem(event.source, rolesList) \
            and (not event.source.name or len(event.source.name) == 0):
            debug.println(self.debugLevel, "StarOffice.locusOfFocusChanged - " \
                          + "Calc: name box.")

            self.updateBraille(newLocusOfFocus)

            # Translators: this is our made up name for the nameless field
            # in StarOffice/OpenOffice calc that allows you to type in a
            # cell coordinate (e.g., A4) and then move to it.
            #
            speech.speak(_("Move to cell"))
            return

        # Check to see if this is a Calc: spread sheet cell. If it is then
        # we don't want to speak "not selected" after giving the cell
        # location and contents (which is what the default locusOfFocusChanged
        # method would now do).
        #
        if self.isSpreadSheetCell(event.source, True):
            if newLocusOfFocus:
                self.updateBraille(newLocusOfFocus)
                utterances = self.speechGenerator.getSpeech(newLocusOfFocus)
                speech.speak(utterances)

                # Save the current row and column information in the table
                # cell's table, so that we can use it the next time.
                #
                try:
                    table = newLocusOfFocus.parent.queryTable()
                except:
                    pass
                else:
                    index = self.getCellIndex(newLocusOfFocus)
                    column = table.getColumnAtIndex(index)
                    self.pointOfReference['lastColumn'] = column
                    row = table.getRowAtIndex(index)
                    self.pointOfReference['lastRow'] = row
                return

        # If we are in the slide presentation scroll pane, also announce
        # the current page tab. See bug #538056 for more details.
        #
        rolesList = [pyatspi.ROLE_SCROLL_PANE,
                     pyatspi.ROLE_PANEL,
                     pyatspi.ROLE_PANEL,
                     pyatspi.ROLE_ROOT_PANE,
                     pyatspi.ROLE_FRAME,
                     pyatspi.ROLE_APPLICATION]

        if self.isDesiredFocusedItem(event.source, rolesList):
            debug.println(self.debugLevel, "soffice.locusOfFocusChanged - " \
                          + "Impress: scroll pane.")

            for child in event.source.parent:
                if child.getRole() == pyatspi.ROLE_PAGE_TAB_LIST:
                    for tab in child:
                        eventState = tab.getState()
                        if eventState.contains(pyatspi.STATE_SELECTED):
                            utterances = self.speechGenerator.getSpeech(tab)
                            speech.speak(utterances)
            # Fall-thru to process the event with the default handler.

        # If we are focused on a place holder element in the slide
        # presentation scroll pane, first present the object, then
        # try to present each of its children. See bug #538064 for
        # more details.
        #
        rolesList = [[pyatspi.ROLE_UNKNOWN, pyatspi.ROLE_LIST_ITEM],
                     [pyatspi.ROLE_UNKNOWN, pyatspi.ROLE_DOCUMENT_FRAME],
                     pyatspi.ROLE_SCROLL_PANE,
                     pyatspi.ROLE_PANEL,
                     pyatspi.ROLE_PANEL,
                     pyatspi.ROLE_ROOT_PANE,
                     pyatspi.ROLE_FRAME,
                     pyatspi.ROLE_APPLICATION]
        if self.isDesiredFocusedItem(event.source, rolesList):
            default.Script.locusOfFocusChanged(self, event,
                                    oldLocusOfFocus, newLocusOfFocus)
            for child in event.source:
                speech.speak(self.getText(child, 0, -1), None, False)
            return

        # Combo boxes in OOo typically have two children: a text object
        # and a list. The combo box will often intially claim to have
        # focus, but not always. The list inside of it, however, will
        # claim focus quite regularly. In addition, the list will do
        # this even if the text object is editable and functionally has
        # focus, such as the File Name combo box in the Save As dialog.
        # We need to minimize chattiness and maximize useful information.
        #
        if newLocusOfFocus and oldLocusOfFocus \
           and newLocusOfFocus.getRole() == pyatspi.ROLE_LIST \
           and newLocusOfFocus.parent.getRole() == pyatspi.ROLE_COMBO_BOX \
           and not self.isSameObject(newLocusOfFocus.parent,
                                     oldLocusOfFocus.parent):

            # If the combo box contents cannot be edited, just present the
            # combo box. Otherwise, present the text object. The combo
            # box will be included as part of the speech context.
            #
            state = newLocusOfFocus.parent[0].getState()
            if not state.contains(pyatspi.STATE_EDITABLE):
                newLocusOfFocus = newLocusOfFocus.parent
            else:
                newLocusOfFocus = newLocusOfFocus.parent[0]

        # Pass the event onto the parent class to be handled in the default way.

        default.Script.locusOfFocusChanged(self, event,
                                           oldLocusOfFocus, newLocusOfFocus)

    def onWindowActivated(self, event):
        """Called whenever a property on an object changes.

        Arguments:
        - event: the Event
        """

        debug.printObjectEvent(self.debugLevel,
                               event,
                               debug.getAccessibleDetails(event.source))

        # self.printAncestry(event.source)

        # Check to see if the Setup dialog window has just been activated.
        # If it has, then find the panel within it that has no name and
        # speak all the labels within that panel.
        #
        if self.isSetupDialog(event.source):
            debug.println(self.debugLevel,
                "StarOffice.onWindowActivated - Setup dialog: Welcome screen.")

            allPanels = self.findByRole(event.source.parent,
                                        pyatspi.ROLE_PANEL)
            for panel in allPanels:
                if not panel.name:
                    allLabels = self.findByRole(panel, pyatspi.ROLE_LABEL)
                    for label in allLabels:
                        self.speakSetupLabel(label)
        else:
            # Clear our stored misspelled word history.
            #
            self.lastTextLength = -1
            self.lastBadWord = ''
            self.lastStartOff = -1
            self.lastEndOff = -1

            # Let the default script do its thing.
            #
            default.Script.onWindowActivated(self, event)

            # Maybe it's the spellcheck dialog. Might as well try and see.
            # If it is, we want to speak the misspelled word and context
            # after we've spoken the window name.
            #
            if event.source.getRole() == pyatspi.ROLE_DIALOG \
               and event.source.childCount \
               and event.source[0].getRole() == pyatspi.ROLE_OPTION_PANE:
                self.readMisspeltWord(event, event.source)

    def onNameChanged(self, event):
        """Called whenever a property on an object changes.

        Arguments:
        - event: the Event
        """

        debug.printObjectEvent(self.debugLevel,
                               event,
                               debug.getAccessibleDetails(event.source))

        # self.printAncestry(event.source)

        # Check to see if if we've had a property-change event for the
        # accessible name for the option pane in the spell check dialog.
        # This (hopefully) means that the user has just corrected a
        # spelling mistake, in which case, speak/braille the current
        # misspelt word plus its context.
        #
        rolesList = [pyatspi.ROLE_OPTION_PANE, \
                     pyatspi.ROLE_DIALOG, \
                     pyatspi.ROLE_APPLICATION]
        if self.isDesiredFocusedItem(event.source, rolesList) \
           and self.isSameObject(event.source.parent, orca_state.activeWindow):
            self.readMisspeltWord(event, event.source)

        default.Script.onNameChanged(self, event)

    def onFocus(self, event):
        """Called whenever an object gets focus.

        Arguments:
        - event: the Event
        """

        # If we've used structural navigation commands to get here, the
        # presentation will be handled by the StructuralNavigation class.
        # The subsequent event will result in redundant presentation.
        #
        if self.isStructuralNavigationCommand():
            return

        # If this is a "focus:" event for the Calc Name combo box, catch
        # it here to reduce verbosity (see bug #364407).
        #
        rolesList = [pyatspi.ROLE_LIST,
                     pyatspi.ROLE_COMBO_BOX,
                     pyatspi.ROLE_TOOL_BAR,
                     pyatspi.ROLE_PANEL,
                     pyatspi.ROLE_ROOT_PANE,
                     pyatspi.ROLE_FRAME,
                     pyatspi.ROLE_APPLICATION]
        if self.isDesiredFocusedItem(event.source, rolesList):
            debug.println(self.debugLevel, "StarOffice.onFocus - " \
                          + "Calc: Name combo box.")
            orca.setLocusOfFocus(event, event.source, True)
            return

        # OOo Writer gets rather enthusiastic with focus: events for lists.
        # See bug 546941.
        #
        if event.source.getRole() == pyatspi.ROLE_LIST \
           and orca_state.locusOfFocus \
           and self.isSameObject(orca_state.locusOfFocus.parent, event.source):
            return

        default.Script.onFocus(self, event)

    def onActiveDescendantChanged(self, event):
        """Called when an object who manages its own descendants detects a
        change in one of its children.

        Arguments:
        - event: the Event
        """

        handleEvent = False
        presentEvent = True
        if not event.source.getState().contains(pyatspi.STATE_FOCUSED):
            # Sometimes the items in the OOo Task Pane give up focus (e.g.
            # to a context menu) and never reclaim it. In this case, we
            # still get object:active-descendant-changed events, but the
            # event.source lacks STATE_FOCUSED. This causes the default
            # script to ignore the event. See bug #523416. [[[TODO - JD:
            # If the OOo guys fix this on their end, this hack should be
            # removed. The OOo issue can be found here: 
            # http://www.openoffice.org/issues/show_bug.cgi?id=93083]]]
            #
            rolesList = [pyatspi.ROLE_LIST,
                         pyatspi.ROLE_PANEL,
                         pyatspi.ROLE_PANEL,
                         pyatspi.ROLE_LIST_ITEM]
            if self.isDesiredFocusedItem(event.source, rolesList) \
               and event.any_data:
                handleEvent = True

        elif self.isSameObject(orca_state.locusOfFocus, event.source.parent) \
             and event.source.getRole() == pyatspi.ROLE_LIST \
             and orca_state.locusOfFocus.getRole() == pyatspi.ROLE_COMBO_BOX:
            # Combo boxes which have been explicitly given focus by the user
            # (as opposed to those which have been automatically given focus
            # in a dialog or alert) issue an object:state-changed:focused
            # event, then an object:active-descendant-changed event for the
            # list inside the combo box, and finally a focus: event for the
            # list itself. This leads to unnecessary chattiness. As these
            # objects look and act like combo boxes, we'll let the first of
            # the events cause the object to be presented. Quietly setting
            # the locusOfFocus to the activeDescendant here will prevent
            # this event's chattiness. The final focus: event for the list
            # is already being handled by onFocus as part of bug 546941.
            #
            handleEvent = True
            presentEvent = False

        if handleEvent:
            if presentEvent:
                speech.stop()
            orca.setLocusOfFocus(event, event.any_data, presentEvent)

            # We'll tuck away the activeDescendant information for future
            # reference since the AT-SPI gives us little help in finding
            # this.
            #
            self.pointOfReference['activeDescendantInfo'] = \
                [orca_state.locusOfFocus.parent,
                 orca_state.locusOfFocus.getIndexInParent()]
            return

        default.Script.onActiveDescendantChanged(self, event)

    def onStateChanged(self, event):
        """Called whenever an object's state changes.

        Arguments:
        - event: the Event
        """

        # If this is state change "focused" event and event.source isn't a
        # focused object, then just return. See bug #517502 for more details.
        #
        if event.type.startswith("object:state-changed:focused") \
           and (not event.source.getState().contains(pyatspi.STATE_FOCUSED) \
                or event.detail1 == 0):
            return

        # Check to see if we are in the Presentation startup wizard. If so,
        # then speak the object that currently has focus.
        #
        if event.type.startswith("object:state-changed:sensitive") and \
           event.source.getRole() == pyatspi.ROLE_PANEL and \
           event.source.getState().contains(pyatspi.STATE_SENSITIVE):
            current = event.source.parent
            while current.getRole() != pyatspi.ROLE_APPLICATION:
                # Translators: this is the title of the window that
                # you get when using StarOffice Presentation Wizard. The
                # translated form has to match what
                # StarOffice/OpenOffice is using.  We hate keying off
                # stuff like this, but we're forced to do so in this
                # case.
                #
                if current.getRole() == pyatspi.ROLE_DIALOG and \
                   (current.name and \
                    current.name.startswith(_("Presentation Wizard"))):
                    self.locusOfFocusChanged(event, None,
                                             orca_state.locusOfFocus)
                    break
                current = current.parent

        # Prevent  "object:state-changed:active" events from activating
        # the find operation. See comment #18 of bug #354463.
        #
        if event.type.startswith("object:state-changed:active"):
            if self.findCommandRun:
                return

        # Announce when the toolbar buttons are toggled if we just toggled
        # them; not if we navigated to some text.
        #
        if event.type.startswith("object:state-changed:checked") and \
           (event.source.getRole() == pyatspi.ROLE_TOGGLE_BUTTON or \
            event.source.getRole() == pyatspi.ROLE_PUSH_BUTTON):
            weToggledIt = False
            if isinstance(orca_state.lastInputEvent, \
                          input_event.MouseButtonEvent):
                x = orca_state.lastInputEvent.x
                y = orca_state.lastInputEvent.y
                weToggledIt = event.source.queryComponent().contains(x, y, 0)

            elif isinstance(orca_state.lastInputEvent, \
                            input_event.KeyboardEvent):
                keyString = orca_state.lastNonModifierKeyEvent.event_string
                navKeys = ["Up", "Down", "Page_Up", "Page_Down", "Home", "End"]
                wasCommand = orca_state.lastInputEvent.modifiers \
                             & settings.COMMAND_MODIFIER_MASK
                weToggledIt = wasCommand and keyString not in navKeys

            if weToggledIt:
                speech.speak(self.speechGenerator.getSpeech(event.source))

        # When a new paragraph receives focus, we get a caret-moved event and
        # two focus events (the first being object:state-changed:focused).
        # The caret-moved event will cause us to present the text at the new
        # location, so it is safe to set the locusOfFocus silently here.
        # However, if we just created a new paragraph by pressing Return at
        # the end of the current paragraph, we will only get a caret-moved
        # event for the paragraph that just gave up focus (detail1 == -1).
        # In this case, we will keep displaying the previous line of text,
        # so we'll do an updateBraille() just in case.
        #
        if event.type.startswith("object:state-changed:focused"):
            rolesList = [pyatspi.ROLE_PARAGRAPH,
                         [pyatspi.ROLE_UNKNOWN, pyatspi.ROLE_DOCUMENT_FRAME],
                         pyatspi.ROLE_SCROLL_PANE,
                         pyatspi.ROLE_PANEL,
                         pyatspi.ROLE_ROOT_PANE,
                         pyatspi.ROLE_FRAME]
            if self.isDesiredFocusedItem(event.source, rolesList):
                orca.setLocusOfFocus(event, event.source, False)
                if event.source != self.currentParagraph:
                    self.updateBraille(event.source)
                return

            # If we get "object:state-changed:focused" events for children of
            # a combo-box, just set the focus to the combo box. This is needed
            # to help reduce the verbosity of focusing on the Calc Name combo
            # box (see bug #364407).
            #
            elif event.source.parent and \
                event.source.parent.getRole() == pyatspi.ROLE_COMBO_BOX:
                orca.setLocusOfFocus(None, event.source.parent, False)
                return

        # If we are in the sbase Table Wizard, try to reduce the numerous
        # utterances of "Available fields panel". See bug #465087 for
        # more details.
        #
        if self.__isAvailableFieldsPanel(event):
            return

        default.Script.onStateChanged(self, event)

    def onSelectionChanged(self, event):
        """Called when an object's selection changes.

        Arguments:
        - event: the Event
        """

        debug.printObjectEvent(self.debugLevel,
                               event,
                               debug.getAccessibleDetails(event.source))

        # self.printAncestry(event.source)

        # If this "object:selection-changed" is for the spread sheet Name
        # Box, then check to see if the current locus of focus is a spread
        # sheet cell. If it is, and the contents of the input line are
        # different from what is displayed in that cell, then speak "has
        # formula" and append it to the braille line.
        #
        rolesList = [pyatspi.ROLE_LIST,
                     pyatspi.ROLE_COMBO_BOX,
                     pyatspi.ROLE_PANEL,
                     pyatspi.ROLE_TOOL_BAR,
                     pyatspi.ROLE_PANEL,
                     pyatspi.ROLE_ROOT_PANE,
                     pyatspi.ROLE_FRAME,
                     pyatspi.ROLE_APPLICATION]
        if self.isDesiredFocusedItem(event.source, rolesList):
            if orca_state.locusOfFocus.getRole() == pyatspi.ROLE_TABLE_CELL:
                cell = orca_state.locusOfFocus

                # We are getting two "object:selection-changed" events
                # for each spread sheet cell move, so in order to prevent
                # appending "has formula" twice, we only do it if the last
                # cell is different from this one.
                #
                if cell != self.lastCell[0]:
                    self.lastCell[0] = cell

                    try:
                        if cell.queryText():
                            cellText = self.getText(cell, 0, -1)
                            if cellText and len(cellText):
                                try:
                                    if self.inputLineForCell and \
                                       self.inputLineForCell.queryText():
                                        inputLine = self.getText( \
                                                 self.inputLineForCell, 0, -1)
                                        if inputLine and (len(inputLine) > 1) \
                                            and (inputLine[0] == "="):
                                            # Translators: this means a
                                            # particular cell in a spreadsheet
                                            # has a formula
                                            # (e.g., "=sum(a1:d1)")
                                            #
                                            hf = " " + _("has formula")
                                            speech.speak(hf, None, False)

                                            line = braille.getShowingLine()
                                            line.addRegion(braille.Region(hf))
                                            braille.refresh()
                                            #
                                            # Fall-thru to process the event
                                            # with the default handler.
                                except NotImplementedError:
                                    pass
                    except NotImplementedError:
                        pass

        default.Script.onSelectionChanged(self, event)

    def getText(self, obj, startOffset, endOffset):
        """Returns the substring of the given object's text specialization.

        NOTE: This is here to handle the problematic implementation of
        getText by OpenOffice.  See the bug discussion at:

           http://bugzilla.gnome.org/show_bug.cgi?id=356425)

        Once the OpenOffice issue has been resolved, this method probably
        should be removed.

        Arguments:
        - obj: an accessible supporting the accessible text specialization
        - startOffset: the starting character position
        - endOffset: the ending character position
        """

        text = obj.queryText().getText(0, -1).decode("UTF-8")
        if startOffset >= len(text):
            startOffset = len(text) - 1
        if endOffset == -1:
            endOffset = len(text)
        elif startOffset >= endOffset:
            endOffset = startOffset + 1
        string = text[max(0, startOffset):min(len(text), endOffset)]
        string = string.encode("UTF-8")
        return string

    def speakCellName(self, name):
        """Speaks the given cell name.

        Arguments:
        - name: the name of the cell
        """

        # Translators: this is the name of a cell in a spreadsheet.
        #
        line = _("Cell %s") % name
        speech.speak(line)

    def onCaretMoved(self, event):
        """Called whenever the caret moves.

        Arguments:
        - event: the Event
        """

        # If we've used structural navigation commands to get here, the
        # presentation will be handled by the StructuralNavigation class.
        # The subsequent event will result in redundant presentation.
        #
        if self.isStructuralNavigationCommand():
            return

        # If we are losing focus and we in:
        # 1/ a paragraph in an ooimpress slide presentation
        # 2/ a paragraph in an oowriter text document
        # and the last thing the user typed was a Return, and echo by word
        # is enabled, and the last focused object was not of role "unknown",
        # then echo the previous word that the user typed.
        # See bug #538053 and bug #538835 for more details.
        #
        if event.detail1 == -1:
            # ooimpress paragraph in a slide presentation.
            rolesList = [pyatspi.ROLE_PARAGRAPH,
                         [pyatspi.ROLE_UNKNOWN, pyatspi.ROLE_LIST_ITEM],
                         [pyatspi.ROLE_UNKNOWN, pyatspi.ROLE_DOCUMENT_FRAME],
                         pyatspi.ROLE_SCROLL_PANE,
                         pyatspi.ROLE_PANEL,
                         pyatspi.ROLE_PANEL,
                         pyatspi.ROLE_ROOT_PANE,
                         pyatspi.ROLE_FRAME,
                         pyatspi.ROLE_APPLICATION]

            # oowriter paragraph in a text document.
            rolesList1 = [pyatspi.ROLE_PARAGRAPH,
                          [pyatspi.ROLE_UNKNOWN, pyatspi.ROLE_DOCUMENT_FRAME],
                          pyatspi.ROLE_SCROLL_PANE,
                          pyatspi.ROLE_PANEL,
                          pyatspi.ROLE_ROOT_PANE,
                          pyatspi.ROLE_FRAME,
                          pyatspi.ROLE_APPLICATION]
            if settings.enableEchoByWord and \
               (self.isDesiredFocusedItem(event.source, rolesList) or
                self.isDesiredFocusedItem(event.source, rolesList1)):
                if isinstance(orca_state.lastInputEvent,
                              input_event.KeyboardEvent):
                    keyString = orca_state.lastNonModifierKeyEvent.event_string
                    focusRole = orca_state.locusOfFocus.getRole()
                    if focusRole != pyatspi.ROLE_UNKNOWN and \
                       keyString == "Return":
                        result = self.getText(event.source, 0, -1)
                        line = result.decode("UTF-8")
                        self.echoPreviousWord(event.source, len(line))
                        return

        # Otherwise, if the object is losing focus, then just ignore this event.
        #
        if event.detail1 == -1:
            return

        if self.lastCell[0] == event.source.parent:
            if self.lastCell[1] == event.detail1:
                # We took care of this in a focus event (our position has not
                # changed within the cell)
                #
                return
            else:
                # We're in the same cell, but at a different position. Update
                # our stored location and then let the normal caret-moved
                # processing take place.
                #
                self.lastCell[1] = event.detail1

        if isinstance(orca_state.lastInputEvent, input_event.KeyboardEvent) \
           and orca_state.lastNonModifierKeyEvent:
            event_string = orca_state.lastNonModifierKeyEvent.event_string
            mods = orca_state.lastInputEvent.modifiers
        else:
            event_string = ''
            mods = 0
        isControlKey = mods & settings.CTRL_MODIFIER_MASK
        isShiftKey = mods & settings.SHIFT_MODIFIER_MASK

        # If the last input event was a keyboard event of Control-Up or
        # Control-Down, we want to speak the whole paragraph rather than
        # just the current line. In addition, we need to filter out some
        # creative uses of the caret-moved event on the part of the OOo
        # guys.
        #
        if event_string in ["Up", "Down"] and isControlKey and not isShiftKey:
            # If we moved to the next paragraph, the event.source index should
            # be larger than the current paragraph's index. If we moved to the
            # previous paragraph it should be smaller. Otherwise, it's bogus.
            #
            eventIndex = event.source.getIndexInParent()
            if self.currentParagraph:
                paraIndex = self.currentParagraph.getIndexInParent()
            else:
                paraIndex = eventIndex

            if (event_string == "Down" and (eventIndex - paraIndex <= 0)) \
               or (event_string == "Up" and (eventIndex - paraIndex >= 0)):
                return

            result = self.getText(event.source, 0, -1)
            textToSpeak = result.decode("UTF-8")
            self._speakWriterText(event, textToSpeak)
            braille.displayRegions( \
                self.brailleGenerator.getBrailleRegions(event.source))
        else:
            default.Script.onCaretMoved(self, event)

        # If we're still here, we must be convinced that this paragraph
        # coincides with our actual location.
        #
        self.currentParagraph = event.source

    def speakBlankLine(self, obj):
        """Returns True if a blank line should be spoken.
        Otherwise, returns False.
        """

        # Get the the AccessibleText interface.
        try:
            text = obj.queryText()
        except NotImplementedError:
            return False

        # Get the line containing the caret
        caretOffset = text.caretOffset
        line = text.getTextAtOffset(caretOffset, \
            pyatspi.TEXT_BOUNDARY_LINE_START)

        # If this is a blank line, announce it if the user requested
        # that blank lines be spoken.
        if line[1] == 0 and line[2] == 0:
            return settings.speakBlankLines

    def onTextInserted(self, event):
        """Called whenever text is inserted into an object.  Overridden here
        to handle the case when the inserted text was pasted via middle mouse
        click.

        Arguments:
        - event: the Event
        """

        # Because event.source is the paragraph where the text was inserted
        # and locusOfFocus is the selected text, the default onTextInserted
        # will return without speaking the text that was pasted.
        #
        text = event.any_data
        if isinstance(orca_state.lastInputEvent,
                        input_event.MouseButtonEvent) and \
             orca_state.lastInputEvent.button == "2":
            if text.isupper():
                speech.speak(text, self.voices[settings.UPPERCASE_VOICE])
            else:
                speech.speak(text)
        else:
            default.Script.onTextInserted(self, event)

    def getTextAttributes(self, acc, offset, get_defaults=False):
        """Get the text attributes run for a given offset in a given accessible

        Arguments:
        - acc: An accessible.
        - offset: Offset in the accessible's text for which to retrieve the
        attributes.
        - get_defaults: Get the default attributes as well as the unique ones.
        Default is True

        Returns a dictionary of attributes, a start offset where the attributes
        begin, and an end offset. Returns ({}, 0, 0) if the accessible does not
        supprt the text attribute.
        """
        rv, start, end = \
            default.Script.getTextAttributes(self, acc, offset, get_defaults)

        # If there are no text attributes associated with the text at a
        # given offset, we might get some seriously bogus offsets, in
        # particular, an extremely large start offset and an extremely
        # large, but negative end offset. As a result, any text attributes
        # which are present on the line after the specified offset will
        # not be indicated by braille.py's getAttributeMask. Therefore,
        # we'll set the start offset to the character being examined,
        # and the end offset to the next character.
        #
        start = min(start, offset)
        if end < 0:
            debug.println(debug.LEVEL_WARNING,
                "soffice.script.py:getTextAttributes: detected a bogus " +
                "end offset. Start offset: %s, end offset: %s" % (start, end))
            end = offset + 1
        else:
            end -= 1

        return rv, start, end

    def getDisplayedText(self, obj):
        """Returns the text being displayed for an object. Overridden here
        because OpenOffice uses symbols (e.g. ">>" for buttons but exposes
        more useful information via the accessible's name.

        Arguments:
        - obj: the object

        Returns the text being displayed for an object or None if there isn't
        any text being shown.
        """

        if obj.getRole() == pyatspi.ROLE_PUSH_BUTTON and obj.name:
            return obj.name
        else:
            return default.Script.getDisplayedText(self, obj)

    def getTextLineAtCaret(self, obj, offset=None):
        """Gets the line of text where the caret is. Overridden here to
        handle combo boxes who have a text object with a caret offset
        of -1 as a child.

        Argument:
        - obj: an Accessible object that implements the AccessibleText
          interface
        - offset: an optional caret offset to use. (Not used here at the
          moment, but needed in the Gecko script)

        Returns the [string, caretOffset, startOffset] for the line of text
        where the caret is.
        """

        if obj.parent.getRole() == pyatspi.ROLE_COMBO_BOX:
            try:
                text = obj.queryText()
            except NotImplementedError:
                return ["", 0, 0]

            if text.caretOffset < 0:
                [lineString, startOffset, endOffset] = text.getTextAtOffset(
                    0, pyatspi.TEXT_BOUNDARY_LINE_START)

                # Sometimes we get the trailing line-feed -- remove it
                #
                content = lineString.decode("UTF-8")
                if content[-1:] == "\n":
                    content = content[:-1]

                return [content.encode("UTF-8"), 0, startOffset]

        return default.Script.getTextLineAtCaret(self, obj, offset)

    def isFunctionalDialog(self, obj):
        """Returns true if the window is functioning as a dialog."""

        # The OOo Navigator window looks like a dialog, acts like a
        # dialog, and loses focus requiring the user to know that it's
        # there and needs Alt+F6ing into.  But officially it's a normal
        # window.
 
        # There doesn't seem to be (an efficient) top-down equivalent
        # of isDesiredFocusedItem(). But OOo documents have root panes;
        # this thing does not.
        #
        rolesList = [pyatspi.ROLE_FRAME,
                     pyatspi.ROLE_PANEL,
                     pyatspi.ROLE_PANEL,
                     pyatspi.ROLE_TOOL_BAR,
                     pyatspi.ROLE_PUSH_BUTTON]

        if obj.getRole() != rolesList[0]:
            # We might be looking at the child.
            #
            rolesList.pop(0)

        while obj and obj.childCount and len(rolesList):
            if obj.getRole() != rolesList.pop(0):
                return False
            obj = obj[0]

        return True<|MERGE_RESOLUTION|>--- conflicted
+++ resolved
@@ -197,8 +197,6 @@
         """Returns the formatting strings for this script."""
         return Formatting(self)
 
-<<<<<<< HEAD
-=======
     def getEnabledStructuralNavigationTypes(self):
         """Returns a list of the structural navigation object types
         enabled in this script.
@@ -208,7 +206,6 @@
 
         return enabledTypes
 
->>>>>>> 288641a4
     def getWhereAmI(self):
         """Returns the "where am I" class for this script.
         """

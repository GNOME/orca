--- conflicted
+++ resolved
@@ -105,8 +105,6 @@
         if role:
             args['role'] = role
         return where_am_I.WhereAmI._getSpeechForRoleName(self, obj, **args)
-<<<<<<< HEAD
-=======
 
     def _getObjName(self, obj):
         """Returns the name to speak for an object.
@@ -124,7 +122,6 @@
         debug.println(self._debugLevel, "%s name=<%s>" % (obj.getRole(), text))
 
         return text
->>>>>>> 288641a4
 
     def _speakObjDescription(self, obj):
         """Speaks the object's description if it is not the same as the
